# dependencies
node_modules
<<<<<<< HEAD

# env variables
.env
=======
.pnp.cjs
.gitignore
.yarn
.pnp.loader.mjs
>>>>>>> 06db69c3
<|MERGE_RESOLUTION|>--- conflicted
+++ resolved
@@ -1,12 +1,8 @@
 # dependencies
 node_modules
-<<<<<<< HEAD
 
-# env variables
 .env
-=======
 .pnp.cjs
 .gitignore
 .yarn
-.pnp.loader.mjs
->>>>>>> 06db69c3
+.pnp.loader.mjs