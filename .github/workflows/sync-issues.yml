--- conflicted
+++ resolved
@@ -63,12 +63,5 @@
           APP_ID: ${{ secrets.APP_ID }}
           APP_PRIVATE_KEY: ${{ secrets.APP_PRIVATE_KEY }}
 
-<<<<<<< HEAD
       - name: Check Memory Usage After
-        run: free -m
-=======
-      - uses: actions/upload-artifact@v4
-        with:
-          name: twitterMap
-          path: twitterMap.json
->>>>>>> d391d5d8
+        run: free -m