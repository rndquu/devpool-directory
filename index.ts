--- conflicted
+++ resolved
@@ -81,16 +81,5 @@
 }
 
 void (async () => {
-<<<<<<< HEAD
-  await main().catch((error) => console.error(error));
-  await gitPush();
-})();
-=======
   await main();
-})();
-
-// Expose the main only for testing purposes
-if (process.env.NODE_ENV === "test") {
-  exports.main = main;
-}
->>>>>>> d391d5d8
+})();